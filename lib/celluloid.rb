<<<<<<< HEAD
require 'logger'

=======
require 'celluloid/version'
>>>>>>> e4ef521f
require 'celluloid/actor'
require 'celluloid/actor_proxy'
require 'celluloid/calls'
require 'celluloid/core_ext'
require 'celluloid/events'
require 'celluloid/linking'
require 'celluloid/mailbox'
require 'celluloid/registry'
require 'celluloid/responses'
require 'celluloid/supervisor'
<<<<<<< HEAD

require 'celluloid/future'

module Celluloid  
  VERSION = File.read File.expand_path('../../VERSION', __FILE__)
  def self.version; VERSION; end
  
  @@logger_lock = Mutex.new
  @@logger = Logger.new STDERR

  def self.logger
    @@logger_lock.synchronize { @@logger }
  end
  
  def self.logger=(logger)
    @@logger_lock.synchronize { @@logger = logger }
  end
end
=======
require 'celluloid/waker'
require 'celluloid/future'
>>>>>>> e4ef521f
<|MERGE_RESOLUTION|>--- conflicted
+++ resolved
@@ -1,9 +1,6 @@
-<<<<<<< HEAD
 require 'logger'
 
-=======
 require 'celluloid/version'
->>>>>>> e4ef521f
 require 'celluloid/actor'
 require 'celluloid/actor_proxy'
 require 'celluloid/calls'
@@ -14,14 +11,10 @@
 require 'celluloid/registry'
 require 'celluloid/responses'
 require 'celluloid/supervisor'
-<<<<<<< HEAD
 
 require 'celluloid/future'
 
-module Celluloid  
-  VERSION = File.read File.expand_path('../../VERSION', __FILE__)
-  def self.version; VERSION; end
-  
+module Celluloid    
   @@logger_lock = Mutex.new
   @@logger = Logger.new STDERR
 
@@ -32,8 +25,4 @@
   def self.logger=(logger)
     @@logger_lock.synchronize { @@logger = logger }
   end
-end
-=======
-require 'celluloid/waker'
-require 'celluloid/future'
->>>>>>> e4ef521f
+end