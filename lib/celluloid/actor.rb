--- conflicted
+++ resolved
@@ -214,25 +214,15 @@
 
     # Schedule a block to run at the given time
     def after(interval)
-<<<<<<< HEAD
       @timers.after(interval) do
         Task.new(:timer) { yield }.resume
-=======
-      @timers.add(interval) do
-        yield
->>>>>>> ab14b1c2
       end
     end
 
     # Schedule a block to run at the given time
     def every(interval)
-<<<<<<< HEAD
       @timers.every(interval) do
         Task.new(:timer) { yield }.resume
-=======
-      @timers.add(interval, true) do
-        yield
->>>>>>> ab14b1c2
       end
     end
 
