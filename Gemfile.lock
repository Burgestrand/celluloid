PATH
  remote: .
  specs:
    celluloid (0.1.0)

GEM
  remote: http://rubygems.org/
  specs:
    diff-lcs (1.1.2)
<<<<<<< HEAD
    git (1.2.5)
    jeweler (1.5.2)
      bundler (~> 1.0.0)
      git (>= 1.2.5)
      rake
    rake (0.9.2)
=======
    rake (0.9.1)
>>>>>>> e4ef521f
    rspec (2.6.0)
      rspec-core (~> 2.6.0)
      rspec-expectations (~> 2.6.0)
      rspec-mocks (~> 2.6.0)
<<<<<<< HEAD
    rspec-core (2.6.4)
=======
    rspec-core (2.6.3)
>>>>>>> e4ef521f
    rspec-expectations (2.6.0)
      diff-lcs (~> 1.1.2)
    rspec-mocks (2.6.0)

PLATFORMS
  java
  ruby

DEPENDENCIES
  celluloid!
  rake
  rspec (>= 2.3.0)<|MERGE_RESOLUTION|>--- conflicted
+++ resolved
@@ -7,25 +7,12 @@
   remote: http://rubygems.org/
   specs:
     diff-lcs (1.1.2)
-<<<<<<< HEAD
-    git (1.2.5)
-    jeweler (1.5.2)
-      bundler (~> 1.0.0)
-      git (>= 1.2.5)
-      rake
     rake (0.9.2)
-=======
-    rake (0.9.1)
->>>>>>> e4ef521f
     rspec (2.6.0)
       rspec-core (~> 2.6.0)
       rspec-expectations (~> 2.6.0)
       rspec-mocks (~> 2.6.0)
-<<<<<<< HEAD
     rspec-core (2.6.4)
-=======
-    rspec-core (2.6.3)
->>>>>>> e4ef521f
     rspec-expectations (2.6.0)
       diff-lcs (~> 1.1.2)
     rspec-mocks (2.6.0)
